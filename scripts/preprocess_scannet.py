""" Preprocess ScanNet dataset and cache in Numpy data files """
import os
<<<<<<< HEAD
from pathlib import Path
from os.path import join, isfile
=======
import sys
import struct
from pathlib import Path
from os.path import join, isfile
import multiprocessing
>>>>>>> 7feb5d35
import concurrent.futures
import argparse
import json
import csv
import logging as log
import traceback
<<<<<<< HEAD
import yaml
import numpy as np
from tqdm import tqdm
import open3d as o3d
from open3d.ml.datasets import utils
=======
import zlib

import yaml
import numpy as np
from scipy.interpolate import RectBivariateSpline
import imageio
from tqdm import tqdm
import open3d as o3d
from open3d.core import Tensor
from open3d.ml.datasets import utils
PointCloud = o3d.t.geometry.PointCloud
BEVBox3D = utils.bev_box.BEVBox3D
>>>>>>> 7feb5d35


def parse_args():
    parser = argparse.ArgumentParser(description='Preprocess ScanNet Dataset.')
    parser.add_argument('--dataset_path',
                        help='path to ScanNet scans directory',
                        required=True)
    parser.add_argument('--out_path',
                        help='Output path to store processed data.',
                        default=None,
                        required=False)
    parser.add_argument(
<<<<<<< HEAD
=======
        '--no_scene_pcd',
        help='Do not save scene point clouds and corresponding labels.',
        default=False,
        action='store_true',
        required=False)
    parser.add_argument(
        '--frame_pcd',
        help=
        'Extract individual camera frame point clouds and corresponding labels.',
        default=False,
        action='store_true',
        required=False)
    parser.add_argument(
        '--frame_color',
        help='Use frame RGB data to produce colored point clouds.',
        default=False,
        action='store_true',
        required=False)
    parser.add_argument('--frame_skip',
                        help='Only process one in frame_skip frames',
                        default=10,
                        type=int,
                        required=False)
    parser.add_argument(
>>>>>>> 7feb5d35
        '--only_stats',
        help='Do not preprocess. Only compute dataset statistics.',
        default=False,
        action='store_true',
        required=False)

    args = parser.parse_args()

    dict_args = vars(args)
    for k in dict_args:
        v = dict_args[k]
        print("{}: {}".format(k, v) if v is not None else "{} not given".
              format(k))

    return args


def represents_int(s):
    """Judge whether string s represents an int.
    Args:
        s(str): The input string to be judged.
    Returns:
        bool: Whether s represents int or not.
    """
    try:
        int(s)
        return True
    except ValueError:
        return False


class RGBDFrame():
    """Reading a single RGBD frame with metadata from a .sens file"""

    def __init__(self, file_handle, skip=False):
        """
        Args:
            file_handle: Open file handle for <scanId>.sens file at the start of
                the next frame.
            skip (bool): Do not read this frame
        """
        # from current frame to base frame
        self.camera_to_world = np.asarray(struct.unpack(
            'f' * 16, file_handle.read(16 * 4)),
                                          dtype=np.float32).reshape(4, 4)
        # timestamp is in microseconds
        self.timestamp_color = struct.unpack('Q', file_handle.read(8))[0]
        self.timestamp_depth = struct.unpack('Q', file_handle.read(8))[0]
        self.color_size_bytes = struct.unpack('Q', file_handle.read(8))[0]
        self.depth_size_bytes = struct.unpack('Q', file_handle.read(8))[0]
        if skip:
            self.color_data = None
            self.depth_data = None
            file_handle.seek(self.color_size_bytes + self.depth_size_bytes,
                             os.SEEK_CUR)
        else:
            self.color_data = b''.join(
                struct.unpack('c' * self.color_size_bytes,
                              file_handle.read(self.color_size_bytes)))
            self.depth_data = b''.join(
                struct.unpack('c' * self.depth_size_bytes,
                              file_handle.read(self.depth_size_bytes)))

    def decompress_depth(self, compression_type):
        if compression_type == 'zlib_ushort':
            return self.decompress_depth_zlib()
        else:
            raise RuntimeError("Unknown depth compression type " +
                               compression_type)

    def decompress_depth_zlib(self):
        return zlib.decompress(self.depth_data)

    def decompress_color(self, compression_type):
        if compression_type == 'jpeg':
            return self.decompress_color_jpeg()
        else:
            raise RuntimeError("Unknown color compression type " +
                               compression_type)

    def decompress_color_jpeg(self):
        return imageio.imread(self.color_data)


class SensorData:
    """Reader for .sens files. Reads depth and color frames and associated
    metadata. This creates an iterable object."""

    COMPRESSION_TYPE_COLOR = {-1: 'unknown', 0: 'raw', 1: 'png', 2: 'jpeg'}
    COMPRESSION_TYPE_DEPTH = {
        -1: 'unknown',
        0: 'raw_ushort',
        1: 'zlib_ushort',
        2: 'occi_ushort'
    }

    def __init__(self, filename, frame_skip=1):
        self.frame_skip = frame_skip
        self.version = 4
        self.file_handle = open(filename, 'rb')
        version = struct.unpack('I', self.file_handle.read(4))[0]
        assert self.version == version, (
            f"sens file is version {version} but" +
            " reader code is version {self.version}")
        strlen = struct.unpack('Q', self.file_handle.read(8))[0]
        self.sensor_name = b''.join(
            struct.unpack('c' * strlen,
                          self.file_handle.read(strlen))).decode("utf-8")
        self.intrinsic_color = np.asarray(struct.unpack(
            'f' * 16, self.file_handle.read(16 * 4)),
                                          dtype=np.float32).reshape(4, 4)
        self.extrinsic_color = np.asarray(struct.unpack(
            'f' * 16, self.file_handle.read(16 * 4)),
                                          dtype=np.float32).reshape(4, 4)
        self.intrinsic_depth = np.asarray(struct.unpack(
            'f' * 16, self.file_handle.read(16 * 4)),
                                          dtype=np.float32).reshape(4, 4)
        self.extrinsic_depth = np.asarray(struct.unpack(
            'f' * 16, self.file_handle.read(16 * 4)),
                                          dtype=np.float32).reshape(4, 4)
        self.color_compression_type = self.COMPRESSION_TYPE_COLOR[struct.unpack(
            'i', self.file_handle.read(4))[0]]
        self.depth_compression_type = self.COMPRESSION_TYPE_DEPTH[struct.unpack(
            'i', self.file_handle.read(4))[0]]
        self.color_width = struct.unpack('I', self.file_handle.read(4))[0]
        self.color_height = struct.unpack('I', self.file_handle.read(4))[0]
        self.depth_width = struct.unpack('I', self.file_handle.read(4))[0]
        self.depth_height = struct.unpack('I', self.file_handle.read(4))[0]
        self.depth_shift = struct.unpack('f', self.file_handle.read(4))[0]
        self.num_frames = struct.unpack('Q', self.file_handle.read(8))[0]

        self.depth_max = 3.5  # Occipital ST01 recommended range in m

    def __iter__(self):
        for frame_id in range(self.num_frames):
            skip = frame_id % self.frame_skip != 0
            frame = RGBDFrame(self.file_handle, skip=skip)
            if not skip:
                depth_data = frame.decompress_depth(self.depth_compression_type)
                depth = np.frombuffer(depth_data, dtype=np.uint16).reshape(
                    self.depth_height, self.depth_width)
                color = frame.decompress_color(self.color_compression_type)
                yield (depth, color, frame.camera_to_world)


class ScannetProcess():
    """Preprocess ScanNet.
    This class converts ScanNet raw data into npy files.
    Args:
        dataset_path (str): Directory to load ScanNet data.
        out_path (str): Directory to save pickle file(infos).
        max_num_point (int): max vertices per scene point cloud
        scene_pcd (bool): Save scene pointclouds?
        frame_pcd (bool): Save frame pointclouds?
        frame_color (bool): Save color for frame pointclouds?
        frame_skip (int): Save only one in `frame_skip` frames. Default 100. Set
            to 1 to save all frames.
        process_id (int,int): tuple of (process_id, total_processes). The list
            of scans can be split up and this instance will only process scans
            corresponding to process_id
    """

    DONOTCARE_IDS = np.array([])
    OBJ_CLASS_IDS = np.array(
        [3, 4, 5, 6, 7, 8, 9, 10, 11, 12, 14, 16, 24, 28, 33, 34, 36, 39])

    def __init__(self,
                 dataset_path,
                 out_path,
                 max_num_point=100000,
                 scene_pcd=True,
                 frame_pcd=False,
                 frame_color=False,
                 frame_skip=100,
                 process_id=(0, 1)):

        self.out_path = out_path
        self.out_frame_path = join(out_path, "frames")
        if frame_pcd:
            os.makedirs(self.out_frame_path, exist_ok=True)
        else:
            os.makedirs(self.out_path, exist_ok=True)
        self.dataset_path = dataset_path
        self.max_num_point = max_num_point
        self.scene_pcd = scene_pcd
        self.frame_pcd = frame_pcd
        self.min_instance_pts = 10

        # Parallelize tasks that do not need the GIL
        self.max_workers = 4
        self._runner = None

        scans = os.listdir(dataset_path)
        self.scans = []
        for scan in scans[process_id[0]::process_id[1]]:
            name = scan.split('/')[-1]
            if 'scene' in name and len(name) == 12:
                self.scans.append(scan)

        self.frame_skip = frame_skip
        self.frame_color = frame_color
        self.pcd_stride = 1  # downsample frames before pcd conversion
        self.process_id = process_id

        log.info(f"Total number of scans : {len(self.scans)}")

    def convert(self):
<<<<<<< HEAD
        errors = []

        # with concurrent.futures.ThreadPoolExecutor(max_workers=1) as executor:
        #     future_scene_stats = [
        #         executor.submit(self.process_scene, scan) for scan in self.scans
        #     ]
        #     for future in tqdm(future_scene_stats):
        for scan in tqdm(self.scans):
            try:
                self.process_scene(scan)
            except Exception as e:
                errors.append(f'{scan}: ' + traceback.format_exc())

            # executor.shutdown(wait=True)

        if errors:
            errmsg = "Processing failed:\n" + "\n".join(errors)
            log.warning(errmsg)
        with open(join(self.out_path, 'errors.txt'), 'w') as errfile:
            errfile.write(errmsg)
=======
        with concurrent.futures.ThreadPoolExecutor(
                max_workers=self.max_workers) as self._runner:
            errors = []
            for scan in tqdm(
                    self.scans,
                    desc=f"{self.process_id[0]}/{self.process_id[1]}:convert",
                    unit="scan"):
                try:
                    self.process_scene(scan)
                    log.info("Pending tasks: %d",
                             self._runner._work_queue.qsize())
                except (FileNotFoundError, Exception):
                    errmsg = f'{scan}: ' + traceback.format_exc()
                    log.warning(errmsg)
                    errors.append(errmsg)

            if errors:
                with open(join(self.out_path, 'errors.txt'), 'w') as errfile:
                    errfile.write("Processing failed:\n" + "\n".join(errors))
>>>>>>> 7feb5d35

    def process_scene(self, scan):
        if (isfile(f'{join(self.out_path, scan)}_vert.npy') and
                isfile(f'{join(self.out_path, scan)}_sem_label.npy') and
                isfile(f'{join(self.out_path, scan)}_ins_label.npy') and
                isfile(f'{join(self.out_path, scan)}_bbox.npy')):
            return

<<<<<<< HEAD
=======
        log.info("Processing " + scan)
>>>>>>> 7feb5d35
        in_path = join(self.dataset_path, scan)
        mesh_file = join(in_path, scan + '_vh_clean_2.ply')
        agg_file = join(in_path, scan + '.aggregation.json')
        seg_file = join(in_path, scan + '_vh_clean_2.0.010000.segs.json')

        meta_file = join(in_path, scan + '.txt')
        label_map_file = str(
            Path(__file__).parent /
            '../ml3d/datasets/_resources/scannet/scannetv2-labels.combined.tsv')
        (mesh_vertices, semantic_labels, instance_labels, instance_bboxes,
<<<<<<< HEAD
         instance2semantic) = self.export(mesh_file, agg_file, seg_file,
                                          meta_file, label_map_file)
=======
         instance2semantic, axis_align_matrix,
         color_to_depth) = self.export(mesh_file, agg_file, seg_file, meta_file,
                                       label_map_file)
>>>>>>> 7feb5d35

        mask = np.logical_not(np.in1d(semantic_labels, self.DONOTCARE_IDS))
        mesh_vertices = mesh_vertices[mask, :]
        semantic_labels = semantic_labels[mask]
        instance_labels = instance_labels[mask]

        num_instances = len(np.unique(instance_labels))
        log.info(f'Num of instances: {num_instances}')

        bbox_mask = np.in1d(instance_bboxes[:, -1], self.OBJ_CLASS_IDS)
        instance_bboxes = instance_bboxes[bbox_mask, :]
        log.info(f'Num of care instances: {instance_bboxes.shape[0]}')

        N = mesh_vertices.shape[0]
        if N > self.max_num_point:
            choices = np.random.choice(N, self.max_num_point, replace=False)
            mesh_vertices = mesh_vertices[choices, :]
            semantic_labels = semantic_labels[choices]
            instance_labels = instance_labels[choices]

        if self.frame_pcd:
            self.export_frame_pointclouds(scan, instance_bboxes,
                                          axis_align_matrix, color_to_depth)

        if self.scene_pcd:
            self._runner.submit(np.save,
                                f'{join(self.out_path, scan)}_vert.npy',
                                mesh_vertices)
            self._runner.submit(np.save,
                                f'{join(self.out_path, scan)}_sem_label.npy',
                                semantic_labels)
            self._runner.submit(np.save,
                                f'{join(self.out_path, scan)}_ins_label.npy',
                                instance_labels)
            self._runner.submit(np.save,
                                f'{join(self.out_path, scan)}_bbox.npy',
                                instance_bboxes)

    @staticmethod
    def rgbd_to_pointcloud(color,
                           depth,
                           color_intrinsic,
                           depth_intrinsic,
                           color_to_depth,
                           depth_scale=1000.0,
                           depth_max=3.5,
                           stride=1):
        """
        Convert unaligned color and depth image pair to a point cloud. If you
        have an aligned color and depth pair, use
        PointCloud.create_from_rgbd_image() directly.

        Args:
            color ((rows, cols, 3) numpy array or open3d.t.geometry.Image):
                color image. Color values are scaled down by 255 if this is uint8
                If this is None, an all zeros "colors" attribute is returned
            depth (open3d.t.geometry.Image): 1 channel depth image
            color_intrinsic ((3,3) open3d.core.Tensor): intrinsic matrix for
                color camera
            depth_intrinsic ((3,3) open3d.core.Tensor): intrinsic matrix for
                depth camera
            color_to_depth ((4,4) open3d.core.Tensor): extrinsic homogenous
                transform with x_depth = color_to_depth @ x_color
           depth_scale (optional, default=1000.0): depth (m) = depth_value /
                   depth_scale
           depth_max (optional, default=3.5): Point cloud is truncated beyond
                    depth_max (m)
           stride (optional, default=1): subsample factor for depth image

        Returns: PointCloud with "points" and "colors" attributes
        """
        pcd = PointCloud.create_from_depth_image(depth, depth_intrinsic,
                                                 color_to_depth, depth_scale,
                                                 depth_max, stride)
        pcd.point["points"] = pcd.point["points"].cpu()
        pts = pcd.point["points"]
        if not color:
            pcd.point["colors"] = Tensor.zeros(pts.shape)
            return pcd
        if isinstance(color, o3d.t.geometry.Image):
            color = color.as_Tensor().cpu().numpy()
        im_coords = [None, None]
        for idx in range(2):  # x,y ->row,ch
            im_coords[1 - idx] = np.where(
                (pts[:, 2].abs() > 1e-6).numpy(),
                (pts[:, idx] / pts[:, 2] * color_intrinsic[idx, idx] +
                 color_intrinsic[idx, 2]).numpy(), -1)
            im_coords[1 - idx] = np.where(
                np.logical_and(0 <= im_coords[1 - idx],
                               im_coords[1 - idx] <= color.shape[1 - idx] - 0),
                im_coords[1 - idx], -1)

        pts_colors = np.empty(pts.shape, dtype=np.float32)
        color_scale = (np.float32(1. / 255)
                       if color.dtype == np.uint8 else np.float32(1.0))
        for channel in range(3):
            colors_interp = RectBivariateSpline(np.arange(color.shape[0]),
                                                np.arange(color.shape[1]),
                                                color[:, :, channel],
                                                kx=1,
                                                ky=1)
            pts_colors[:, channel] = np.where(
                np.logical_and(im_coords[0] >= 0, im_coords[1] >= 0),
                color_scale *
                colors_interp(im_coords[0], im_coords[1], grid=False), 0)
        pcd.point["colors"] = Tensor.from_numpy(pts_colors)
        return pcd

    def export_frame_pointclouds(self, scan, instance_bboxes, axis_align_matrix,
                                 color_to_depth):
        """Read <scan>/<scan>.sens file for a scene and convert depth frames to
        point clouds.  Also estimate instance bounding boxes inside the frames.
        Save point clouds and instance bboxes in
        <scanId>_<frameID>_{vert,bbox}.npy files

        Args:
            scan (str): scanId
            instance_bboxes (Iterable): All bboxes in the scene (excluding
            dont_care)
            axis_align_matrix ((4,4) array): world to label (bounding boxes)
                frame transform  (from <scanId>.txt file)
            color_to_depth ((4,4) array): color camera to depth camera extrinsic
                transform for the scene (from <scanId>.txt file)

        """
        # Assume color ref == camera ref
        # label_to_depth = color_to_depth @ np.linalg.inv( axis_align_matrix @ camera_to_world)
        device = o3d.core.Device('cpu:0')
        # 'cuda:0' if o3d.core.cuda.is_available() else 'cpu:0')
        frame_id = 0
        n_frames = 0  # frames with visible bboxes
        n_bbox = 0  # visible bboxes
        sens_file = join(self.dataset_path, scan, scan + '.sens')
        sensor_data = SensorData(sens_file, self.frame_skip)
        intrinsic_depth = o3d.core.Tensor(sensor_data.intrinsic_depth[:3, :3],
                                          device=device)
        intrinsic_color = o3d.core.Tensor(sensor_data.intrinsic_color[:3, :3],
                                          device=device)

        pcd_future = [None, None]
        label_to_depth = [None, None]
        for (depth, color, camera_to_world) in tqdm(sensor_data,
                                                    desc=scan,
                                                    unit='frame'):
            if not self.frame_color:
                color = None
            frame_instance_bboxes = []
            depth_image = o3d.t.geometry.Image(
                o3d.core.Tensor.from_numpy(depth).to(device))
            # Assume color ref == camera ref
            label_to_depth[1] = color_to_depth @ np.linalg.inv(
                axis_align_matrix @ camera_to_world)
            pcd_future[1] = self._runner.submit(
                self.rgbd_to_pointcloud, color, depth_image, intrinsic_color,
                intrinsic_depth,
                Tensor.eye(4, device=device, dtype=o3d.core.Dtype.Float32),
                sensor_data.depth_shift, sensor_data.depth_max, self.pcd_stride)

            if not pcd_future[0]:
                pcd_future[0] = pcd_future[1]
                label_to_depth[0] = label_to_depth[1]
                continue
            mesh_vertices = np.hstack(
                (pcd_future[0].result().point["points"].cpu().numpy(),
                 pcd_future[0].result().point["colors"].cpu().numpy()))
            for bbox in instance_bboxes:
                bev_bbox = BEVBox3D(
                    bbox[:3],  # center xyz
                    bbox[3:6],  # size w=dx, l=dy, h=dz
                    0,  # yaw angle
                    bbox[6],  # label
                    1,  # confidence
                    world_cam=label_to_depth[0].T,
                    cam_img=sensor_data.intrinsic_depth.T)
                bev_bbox_cam = bev_bbox.to_camera_bev()
                if len(bev_bbox_cam.inside(
                        mesh_vertices[:, :3])) > self.min_instance_pts:
                    frame_instance_bboxes.append(bev_bbox_cam)
            # Don't save empty frames
            if frame_instance_bboxes:
                n_bbox += len(frame_instance_bboxes)
                n_frames += 1
                frame_pcd = f"{scan}_{frame_id:06}"
                np_bboxes = np.vstack(
                    list(box.to_xyzwlhyc() for box in frame_instance_bboxes))
                self._runner.submit(
                    np.save, f'{join(self.out_frame_path, frame_pcd)}_bbox.npy',
                    np_bboxes)
                self._runner.submit(
                    np.save, f'{join(self.out_frame_path, frame_pcd)}_vert.npy',
                    mesh_vertices)
            pcd_future[0] = pcd_future[1]
            label_to_depth[0] = label_to_depth[1]
            frame_id += self.frame_skip

        # Save last frame
        if frame_instance_bboxes:
            mesh_vertices = np.hstack(
                (pcd_future[0].result().point["points"].cpu().numpy(),
                 pcd_future[0].result().point["colors"].cpu().numpy()))
            frame_pcd = f"{scan}_{frame_id:06}"
            self._runner.submit(
                np.save, f'{join(self.out_frame_path, frame_pcd)}_vert.npy',
                mesh_vertices)
            self._runner.submit(
                np.save, f'{join(self.out_frame_path, frame_pcd)}_bbox.npy',
                frame_instance_bboxes)
        log.info(f"{n_bbox} instances in {n_frames} frames")

    def export(self, mesh_file, agg_file, seg_file, meta_file, label_map_file):
        mesh_vertices = self.read_mesh_vertices_rgb(mesh_file)
        label_map = self.read_label_mapping(label_map_file,
                                            label_from='raw_category',
                                            label_to='nyu40id')

        # Load axis alignment matrix
        lines = open(meta_file).readlines()
        read_lines = 0
        axis_align_matrix = None
        color_to_depth = None
        for line in lines:
            if read_lines == 2:
                break
            if 'axisAlignment' in line:
                axis_align_matrix = np.fromstring(
                    line.strip('axisAlignment = '), count=16, sep=' ').reshape(
                        (4, 4))
                read_lines += 1
            elif 'colorToDepthExtrinsics' in line:
                color_to_depth = np.fromstring(
                    line.strip('colorToDepthExtrinsics = '), count=16,
                    sep=' ').reshape((4, 4))
                read_lines += 1
        if axis_align_matrix is None:
            raise RuntimeError("axis_align_matrix could not be read from " +
                               meta_file)
        if color_to_depth is None:
            log.warning("color_to_depth could not be read from " + meta_file)
            color_to_depth = np.eye(4, dtype=np.float32)
        pts = np.ones((mesh_vertices.shape[0], 4))
        pts[:, 0:3] = mesh_vertices[:, 0:3]
        pts = np.dot(pts, axis_align_matrix.transpose())
        mesh_vertices[:, 0:3] = pts[:, 0:3]

        # Load instance and semantic labels.
        object_id_to_segs, label_to_segs = self.read_aggregation(agg_file)
        seg_to_verts, num_verts = self.read_segmentation(seg_file)

        label_ids = np.zeros(shape=(num_verts), dtype=np.uint32)
        object_id_to_label_id = {}
        for label, segs in label_to_segs.items():
            label_id = label_map[label]
            for seg in segs:
                verts = seg_to_verts[seg]
                label_ids[verts] = label_id

        instance_ids = np.zeros(shape=(num_verts),
                                dtype=np.uint32)  # 0: unannotated
        num_instances = len(np.unique(list(object_id_to_segs.keys())))
        for object_id, segs in object_id_to_segs.items():
            for seg in segs:
                verts = seg_to_verts[seg]
                instance_ids[verts] = object_id
                if object_id not in object_id_to_label_id:
                    object_id_to_label_id[object_id] = label_ids[verts][0]

        instance_bboxes = np.zeros((num_instances, 7))
        for obj_id in object_id_to_segs:
            label_id = object_id_to_label_id[obj_id]
            obj_pc = mesh_vertices[instance_ids == obj_id, 0:3]
            if len(obj_pc) == 0:
                continue
            xmin = np.min(obj_pc[:, 0])
            ymin = np.min(obj_pc[:, 1])
            zmin = np.min(obj_pc[:, 2])
            xmax = np.max(obj_pc[:, 0])
            ymax = np.max(obj_pc[:, 1])
            zmax = np.max(obj_pc[:, 2])
            bbox = np.array([(xmin + xmax) / 2, (ymin + ymax) / 2,
                             (zmin + zmax) / 2, xmax - xmin, ymax - ymin,
                             zmax - zmin, label_id])
            # NOTE: this assumes obj_id is in 1,2,3,.,,,.NUM_INSTANCES
            instance_bboxes[obj_id - 1, :] = bbox

        return (mesh_vertices, label_ids, instance_ids, instance_bboxes,
                object_id_to_label_id, axis_align_matrix, color_to_depth)

    @staticmethod
    def read_label_mapping(filename,
                           label_from='raw_category',
                           label_to='nyu40id'):
        assert os.path.isfile(filename)
        mapping = dict()
        with open(filename) as csvfile:
            reader = csv.DictReader(csvfile, delimiter='\t')
            for row in reader:
                mapping[row[label_from]] = int(row[label_to])
        if represents_int(list(mapping.keys())[0]):
            mapping = {int(k): v for k, v in mapping.items()}
        return mapping

    @staticmethod
    def read_mesh_vertices_rgb(filename):
        """Read XYZ and RGB for each vertex.
        Args:
            filename(str): The name of the mesh vertices file.
        Returns:
            Vertices. Note that RGB values are in 0-255.
        """
        assert os.path.isfile(filename)
        with open(filename, 'rb') as f:
            data = o3d.t.io.read_point_cloud(f.name).point
            points = data["points"].numpy().astype(np.float32)
            colors = data["colors"].numpy().astype(np.float32)
            vertices = np.concatenate([points, colors], axis=1)

        return vertices

    @staticmethod
    def read_aggregation(filename):
        assert os.path.isfile(filename)
        object_id_to_segs = {}
        label_to_segs = {}
        with open(filename) as f:
            data = json.load(f)
            num_objects = len(data['segGroups'])
            for i in range(num_objects):
                object_id = data['segGroups'][i][
                    'objectId'] + 1  # instance ids should be 1-indexed
                label = data['segGroups'][i]['label']
                segs = data['segGroups'][i]['segments']
                object_id_to_segs[object_id] = segs
                if label in label_to_segs:
                    label_to_segs[label].extend(segs)
                else:
                    label_to_segs[label] = segs
        return object_id_to_segs, label_to_segs

    @staticmethod
    def read_segmentation(filename):
        assert os.path.isfile(filename)
        seg_to_verts = {}
        with open(filename) as f:
            data = json.load(f)
            num_verts = len(data['segIndices'])
            for i in range(num_verts):
                seg_id = data['segIndices'][i]
                if seg_id in seg_to_verts:
                    seg_to_verts[seg_id].append(i)
                else:
                    seg_to_verts[seg_id] = [i]
        return seg_to_verts, num_verts

    def compute_dataset_statistics(self):

        def get_scene_stats(scan):
<<<<<<< HEAD
            mesh_vertices = np.load(f'{join(self.out_path, scan)}_vert.npy')
            semantic_labels = np.load(
                f'{join(self.out_path, scan)}_sem_label.npy')
            instance_labels = np.load(
                f'{join(self.out_path, scan)}_ins_label.npy')
            instance_bboxes = np.load(f'{join(self.out_path, scan)}_bbox.npy')
=======
            try:
                mesh_vertices = np.load(f'{join(self.out_path, scan)}_vert.npy')
                semantic_labels = np.load(
                    f'{join(self.out_path, scan)}_sem_label.npy')
                instance_labels = np.load(
                    f'{join(self.out_path, scan)}_ins_label.npy')
                instance_bboxes = np.load(
                    f'{join(self.out_path, scan)}_bbox.npy')
            except FileNotFoundError:
                log.warning(
                    f"Some files are missing: {join(self.out_path, scan)}_*.npy."
                    + " Please re-run preprocessing.")
                return None
>>>>>>> 7feb5d35
            return utils.statistics.compute_scene_stats(mesh_vertices,
                                                        semantic_labels,
                                                        instance_labels,
                                                        instance_bboxes)

<<<<<<< HEAD
        # ProcessPoolExecutor deadlocks
        with concurrent.futures.ThreadPoolExecutor() as executor:
            scene_stats = executor.map(get_scene_stats, self.scans)

        dataset_stats = utils.statistics.compute_dataset_stats(
            list(scene_stats))
        with open(join(self.out_path, 'summary.yaml'), 'w') as sumfile:
            yaml.dump(dataset_stats, sumfile)
=======
        def get_frame_stats(frame):
            try:
                mesh_vertices = np.load(
                    f'{join(self.out_frame_path, frame)}_vert.npy')
                instance_bboxes = np.load(
                    f'{join(self.out_frame_path, frame)}_bbox.npy')
            except FileNotFoundError:
                log.warning(
                    f"Some files are missing: {join(self.out_path, frame)}_*.npy."
                    + " Please re-run preprocessing.")
                return None
            return utils.statistics.compute_scene_stats(mesh_vertices, None,
                                                        None, instance_bboxes)

        with concurrent.futures.ThreadPoolExecutor(
                max_workers=self.max_workers) as runner:
            if self.scene_pcd:
                scene_stats = list(
                    tqdm(runner.map(get_scene_stats, self.scans),
                         total=len(self.scans),
                         desc="scene_stats",
                         unit="scene"))

                dataset_stats = utils.statistics.compute_dataset_stats(
                    scene_stats)
                with open(join(self.out_path, 'scene_summary.yaml'),
                          'w') as sumfile:
                    yaml.dump(dataset_stats, sumfile)
            # if self.frame_pcd:
            #     frame_stats = list(
            #         tqdm(runner.map(get_frame_stats, self.scans),
            #              total=len(self.scans),
            #              desc="frame_stats",
            #              unit="frame"))

            #     dataset_stats = utils.statistics.compute_dataset_stats(
            #         frame_stats)
            #     with open(join(self.out_path, 'frame_summary.yaml'),
            #               'w') as sumfile:
            #         yaml.dump(dataset_stats, sumfile)
>>>>>>> 7feb5d35


if __name__ == '__main__':

    if sys.platform.startswith('linux'):
        multiprocessing.set_start_method('forkserver')
    log.basicConfig(level=log.INFO)
    args = parse_args()
    if args.out_path is None:
        args.out_path = args.dataset_path
<<<<<<< HEAD
    converter = ScannetProcess(args.dataset_path, args.out_path)
    if not args.only_stats:
        converter.convert()
    converter.compute_dataset_statistics()
=======

    max_processes = 64
    if not args.only_stats:
        with concurrent.futures.ProcessPoolExecutor(
                max_workers=max_processes) as executor:
            converter = [
                ScannetProcess(args.dataset_path,
                               args.out_path,
                               scene_pcd=not args.no_scene_pcd,
                               frame_pcd=args.frame_pcd,
                               frame_color=args.frame_color,
                               frame_skip=args.frame_skip,
                               process_id=(process, max_processes))
                for process in range(max_processes)
            ]
            futures = [
                executor.submit(converter[process].convert)
                for process in range(max_processes)
            ]
            for process in range(max_processes):
                futures[process].result()

    ScannetProcess(args.dataset_path,
                   args.out_path,
                   scene_pcd=not args.no_scene_pcd,
                   frame_pcd=args.frame_pcd,
                   frame_color=args.frame_color,
                   frame_skip=args.frame_skip).compute_dataset_statistics()
>>>>>>> 7feb5d35
<|MERGE_RESOLUTION|>--- conflicted
+++ resolved
@@ -1,28 +1,16 @@
 """ Preprocess ScanNet dataset and cache in Numpy data files """
 import os
-<<<<<<< HEAD
-from pathlib import Path
-from os.path import join, isfile
-=======
 import sys
 import struct
 from pathlib import Path
 from os.path import join, isfile
 import multiprocessing
->>>>>>> 7feb5d35
 import concurrent.futures
 import argparse
 import json
 import csv
 import logging as log
 import traceback
-<<<<<<< HEAD
-import yaml
-import numpy as np
-from tqdm import tqdm
-import open3d as o3d
-from open3d.ml.datasets import utils
-=======
 import zlib
 
 import yaml
@@ -35,7 +23,6 @@
 from open3d.ml.datasets import utils
 PointCloud = o3d.t.geometry.PointCloud
 BEVBox3D = utils.bev_box.BEVBox3D
->>>>>>> 7feb5d35
 
 
 def parse_args():
@@ -48,8 +35,6 @@
                         default=None,
                         required=False)
     parser.add_argument(
-<<<<<<< HEAD
-=======
         '--no_scene_pcd',
         help='Do not save scene point clouds and corresponding labels.',
         default=False,
@@ -74,7 +59,6 @@
                         type=int,
                         required=False)
     parser.add_argument(
->>>>>>> 7feb5d35
         '--only_stats',
         help='Do not preprocess. Only compute dataset statistics.',
         default=False,
@@ -282,28 +266,6 @@
         log.info(f"Total number of scans : {len(self.scans)}")
 
     def convert(self):
-<<<<<<< HEAD
-        errors = []
-
-        # with concurrent.futures.ThreadPoolExecutor(max_workers=1) as executor:
-        #     future_scene_stats = [
-        #         executor.submit(self.process_scene, scan) for scan in self.scans
-        #     ]
-        #     for future in tqdm(future_scene_stats):
-        for scan in tqdm(self.scans):
-            try:
-                self.process_scene(scan)
-            except Exception as e:
-                errors.append(f'{scan}: ' + traceback.format_exc())
-
-            # executor.shutdown(wait=True)
-
-        if errors:
-            errmsg = "Processing failed:\n" + "\n".join(errors)
-            log.warning(errmsg)
-        with open(join(self.out_path, 'errors.txt'), 'w') as errfile:
-            errfile.write(errmsg)
-=======
         with concurrent.futures.ThreadPoolExecutor(
                 max_workers=self.max_workers) as self._runner:
             errors = []
@@ -323,7 +285,6 @@
             if errors:
                 with open(join(self.out_path, 'errors.txt'), 'w') as errfile:
                     errfile.write("Processing failed:\n" + "\n".join(errors))
->>>>>>> 7feb5d35
 
     def process_scene(self, scan):
         if (isfile(f'{join(self.out_path, scan)}_vert.npy') and
@@ -332,10 +293,7 @@
                 isfile(f'{join(self.out_path, scan)}_bbox.npy')):
             return
 
-<<<<<<< HEAD
-=======
         log.info("Processing " + scan)
->>>>>>> 7feb5d35
         in_path = join(self.dataset_path, scan)
         mesh_file = join(in_path, scan + '_vh_clean_2.ply')
         agg_file = join(in_path, scan + '.aggregation.json')
@@ -346,14 +304,9 @@
             Path(__file__).parent /
             '../ml3d/datasets/_resources/scannet/scannetv2-labels.combined.tsv')
         (mesh_vertices, semantic_labels, instance_labels, instance_bboxes,
-<<<<<<< HEAD
-         instance2semantic) = self.export(mesh_file, agg_file, seg_file,
-                                          meta_file, label_map_file)
-=======
          instance2semantic, axis_align_matrix,
          color_to_depth) = self.export(mesh_file, agg_file, seg_file, meta_file,
                                        label_map_file)
->>>>>>> 7feb5d35
 
         mask = np.logical_not(np.in1d(semantic_labels, self.DONOTCARE_IDS))
         mesh_vertices = mesh_vertices[mask, :]
@@ -710,14 +663,6 @@
     def compute_dataset_statistics(self):
 
         def get_scene_stats(scan):
-<<<<<<< HEAD
-            mesh_vertices = np.load(f'{join(self.out_path, scan)}_vert.npy')
-            semantic_labels = np.load(
-                f'{join(self.out_path, scan)}_sem_label.npy')
-            instance_labels = np.load(
-                f'{join(self.out_path, scan)}_ins_label.npy')
-            instance_bboxes = np.load(f'{join(self.out_path, scan)}_bbox.npy')
-=======
             try:
                 mesh_vertices = np.load(f'{join(self.out_path, scan)}_vert.npy')
                 semantic_labels = np.load(
@@ -731,22 +676,11 @@
                     f"Some files are missing: {join(self.out_path, scan)}_*.npy."
                     + " Please re-run preprocessing.")
                 return None
->>>>>>> 7feb5d35
             return utils.statistics.compute_scene_stats(mesh_vertices,
                                                         semantic_labels,
                                                         instance_labels,
                                                         instance_bboxes)
 
-<<<<<<< HEAD
-        # ProcessPoolExecutor deadlocks
-        with concurrent.futures.ThreadPoolExecutor() as executor:
-            scene_stats = executor.map(get_scene_stats, self.scans)
-
-        dataset_stats = utils.statistics.compute_dataset_stats(
-            list(scene_stats))
-        with open(join(self.out_path, 'summary.yaml'), 'w') as sumfile:
-            yaml.dump(dataset_stats, sumfile)
-=======
         def get_frame_stats(frame):
             try:
                 mesh_vertices = np.load(
@@ -787,7 +721,6 @@
             #     with open(join(self.out_path, 'frame_summary.yaml'),
             #               'w') as sumfile:
             #         yaml.dump(dataset_stats, sumfile)
->>>>>>> 7feb5d35
 
 
 if __name__ == '__main__':
@@ -798,12 +731,6 @@
     args = parse_args()
     if args.out_path is None:
         args.out_path = args.dataset_path
-<<<<<<< HEAD
-    converter = ScannetProcess(args.dataset_path, args.out_path)
-    if not args.only_stats:
-        converter.convert()
-    converter.compute_dataset_statistics()
-=======
 
     max_processes = 64
     if not args.only_stats:
@@ -831,5 +758,4 @@
                    scene_pcd=not args.no_scene_pcd,
                    frame_pcd=args.frame_pcd,
                    frame_color=args.frame_color,
-                   frame_skip=args.frame_skip).compute_dataset_statistics()
->>>>>>> 7feb5d35
+                   frame_skip=args.frame_skip).compute_dataset_statistics()