#coding: future_fstrings
import torch
import torch.nn as nn
import helper_torch_util
import numpy as np
from sklearn.neighbors import KDTree
from torch.utils.tensorboard import SummaryWriter
from torch.utils.data import Dataset, IterableDataset, DataLoader, Sampler, BatchSampler

from ml3d.datasets.semantickitti import DataProcessing


class RandLANet(nn.Module):
    def __init__(self, cfg):
<<<<<<< HEAD
        super(RandLANet,self).__init__()
        self.cfg    = cfg
        self.device = torch.device('cuda:0' if 
                            torch.cuda.is_available() else 'cpu')
=======
        super(RandLANet, self).__init__()
>>>>>>> cb5fbf21

        self.cfg = cfg
        d_feature = cfg.d_feature

        self.fc0 = nn.Linear(cfg.d_in, d_feature)
        self.batch_normalization = nn.BatchNorm2d(d_feature,
                                                  eps=1e-6,
                                                  momentum=0.99)

        d_encoder_list = []

        # Encoder
        for i in range(cfg.num_layers):
            name = 'Encoder_layer_' + str(i)
            self.init_dilated_res_block(d_feature, cfg.d_out[i], name)
            d_feature = cfg.d_out[i] * 2
            if i == 0:
                d_encoder_list.append(d_feature)
            d_encoder_list.append(d_feature)

        feature = helper_torch_util.conv2d(True, d_feature, d_feature)
        setattr(self, 'decoder_0', feature)

        # Decoder
        for j in range(cfg.num_layers):
            name = 'Decoder_layer_' + str(j)
            d_in = d_encoder_list[-j - 2] + d_feature
            d_out = d_encoder_list[-j - 2]

            f_decoder_i = helper_torch_util.conv2d_transpose(True, d_in, d_out)
            setattr(self, name, f_decoder_i)
            d_feature = d_encoder_list[-j - 2]

        f_layer_fc1 = helper_torch_util.conv2d(True, d_feature, 64)
        setattr(self, 'fc1', f_layer_fc1)

        f_layer_fc2 = helper_torch_util.conv2d(True, 64, 32)
        setattr(self, 'fc2', f_layer_fc2)

        f_layer_fc3 = helper_torch_util.conv2d(False,
                                               32,
                                               cfg.num_classes,
                                               activation=False)
        setattr(self, 'fc', f_layer_fc3)

<<<<<<< HEAD
    def crop_pc(self, points, labels, search_tree, pick_idx):
        # crop a fixed size point cloud for training
        center_point = points[pick_idx, :].reshape(1, -1)
        select_idx = search_tree.query(center_point, 
                                k=self.cfg.num_points)[1][0]
        select_idx = DataProcessing.shuffle_idx(select_idx)
        select_points = points[select_idx]
        select_labels = labels[select_idx]
        return select_points, select_labels, select_idx

    def transform(self, data, attr):
        cfg = self.cfg
        pc      = data['point'] 
        label   = data['label']  
        tree    = data['search_tree']   
        pick_idx    = np.random.choice(len(pc), 1)
        
        pc, label, selected_idx = \
            self.crop_pc(pc, label, tree, pick_idx)

        '''
        if split != "training":
            proj_inds = np.squeeze(search_tree.query(points, return_distance=False))
            proj_inds = proj_inds.astype(np.int32)
            data['proj_inds'] = proj_inds
        '''

        features         = pc
        input_points     = []
        input_neighbors  = []
        input_pools      = []
        input_up_samples = []

        ori_pc = pc

        for i in range(cfg.num_layers):
            neighbour_idx = DataProcessing.knn_search(pc, pc, cfg.k_n)
            
            sub_points = pc[:pc.shape[0] // cfg.sub_sampling_ratio[i], :]
            pool_i = neighbour_idx[:pc.shape[0] // cfg.sub_sampling_ratio[i], :]
            up_i = DataProcessing.knn_search(sub_points, pc, 1)
            input_points.append(pc)
            input_neighbors.append(neighbour_idx.astype(np.int64))
            input_pools.append(pool_i.astype(np.int64))
            input_up_samples.append(up_i.astype(np.int64))
            pc = sub_points

        inputs                  = dict()
        inputs['xyz']           = input_points
        inputs['neigh_idx']     = input_neighbors
        inputs['sub_idx']       = input_pools
        inputs['interp_idx']    = input_up_samples
        inputs['features']      = features

        inputs['label']         = label.astype(np.int64)
        # inputs['input_inds']    = batch_pc_idx
        # inputs['cloud_inds']    = batch_cloud_idx

        return inputs

    def preprocess(self, data, attr):
        cfg = self.cfg
        points = data['point'][:, 0:3]
        labels = data['label']
        split  = attr['split']

        data    = dict()

        sub_points, sub_labels = DataProcessing.grid_sub_sampling(
                                points, labels=labels, 
                                grid_size=cfg.grid_size)

        search_tree = KDTree(sub_points)
        
        data['point'] = sub_points
        data['label'] = sub_labels
        data['search_tree'] = search_tree    

        if split != "training":
            proj_inds = np.squeeze(search_tree.query(points, return_distance=False))
            proj_inds = proj_inds.astype(np.int32)
            data['proj_inds'] = proj_inds
        return data


      
    
    def previous_preprocess(self, batch_data, device):
        cfg             = self.cfg
        batch_pc        = batch_data[0]
        batch_label     = batch_data[1]
        batch_pc_idx    = batch_data[2]
=======
    def preprocess(self, batch_data, device):
        cfg = self.cfg
        batch_pc = batch_data[0]
        batch_label = batch_data[1]
        batch_pc_idx = batch_data[2]
>>>>>>> cb5fbf21
        batch_cloud_idx = batch_data[3]

        features = batch_pc
        input_points = []
        input_neighbors = []
        input_pools = []
        input_up_samples = []

        for i in range(cfg.num_layers):
            neighbour_idx = DataProcessing.knn_search(batch_pc, batch_pc,
                                                      cfg.k_n)
            sub_points = batch_pc[:, :batch_pc.size(1) //
                                  cfg.sub_sampling_ratio[i], :]
            pool_i = neighbour_idx[:, :batch_pc.size(1) //
                                   cfg.sub_sampling_ratio[i], :]
            up_i = DataProcessing.knn_search(sub_points, batch_pc, 1)
            input_points.append(batch_pc)
            input_neighbors.append(neighbour_idx)
            input_pools.append(pool_i)
            input_up_samples.append(up_i)
            batch_pc = sub_points

        inputs = dict()
        #print(features)
        inputs['xyz'] = [arr.to(device) for arr in input_points]
        inputs['neigh_idx'] = [
            torch.from_numpy(arr).to(torch.int64).to(device)
            for arr in input_neighbors
        ]
        inputs['sub_idx'] = [
            torch.from_numpy(arr).to(torch.int64).to(device)
            for arr in input_pools
        ]
        inputs['interp_idx'] = [
            torch.from_numpy(arr).to(torch.int64).to(device)
            for arr in input_up_samples
        ]
        inputs['features'] = features.to(device)
        inputs['input_inds'] = batch_pc_idx
        inputs['cloud_inds'] = batch_cloud_idx

        return inputs
    
    def preprocess_inference(self, pc, device):
        cfg = self.cfg
        idx = DataProcessing.shuffle_idx(np.arange(len(pc)))
        pc = pc[idx]
        batch_pc = torch.from_numpy(pc).unsqueeze(0)
        features = batch_pc

        input_points = []
        input_neighbors = []
        input_pools = []
        input_up_samples = []

        for i in range(cfg.num_layers):
            neighbour_idx = DataProcessing.knn_search(batch_pc, batch_pc,
                                                      cfg.k_n)

            sub_points = batch_pc[:, :batch_pc.size(1) //
                                  cfg.sub_sampling_ratio[i], :]
            pool_i = neighbour_idx[:, :batch_pc.size(1) //
                                   cfg.sub_sampling_ratio[i], :]
            up_i = DataProcessing.knn_search(sub_points, batch_pc, 1)
            input_points.append(batch_pc)
            input_neighbors.append(neighbour_idx)
            input_pools.append(pool_i)
            input_up_samples.append(up_i)
            batch_pc = sub_points

        inputs = dict()
        #print(features)
        inputs['xyz'] = [arr.to(device) for arr in input_points]
        inputs['neigh_idx'] = [
            torch.from_numpy(arr).to(torch.int64).to(device)
            for arr in input_neighbors
        ]
        inputs['sub_idx'] = [
            torch.from_numpy(arr).to(torch.int64).to(device)
            for arr in input_pools
        ]
        inputs['interp_idx'] = [
            torch.from_numpy(arr).to(torch.int64).to(device)
            for arr in input_up_samples
        ]
        inputs['features'] = features.to(device)

        return inputs

    def init_att_pooling(self, d, d_out, name):
        att_activation = nn.Linear(d, d)
        setattr(self, name + 'fc', att_activation)

        f_agg = helper_torch_util.conv2d(True, d, d_out)
        setattr(self, name + 'mlp', f_agg)

    def init_building_block(self, d_in, d_out, name):
        f_pc = helper_torch_util.conv2d(True, 10, d_in)
        setattr(self, name + 'mlp1', f_pc)

        self.init_att_pooling(d_in * 2, d_out // 2, name + 'att_pooling_1')

        f_xyz = helper_torch_util.conv2d(True, d_in, d_out // 2)
        setattr(self, name + 'mlp2', f_xyz)

        self.init_att_pooling(d_in * 2, d_out, name + 'att_pooling_2')

    def init_dilated_res_block(self, d_in, d_out, name):
        f_pc = helper_torch_util.conv2d(True, d_in, d_out // 2)
        setattr(self, name + 'mlp1', f_pc)

        self.init_building_block(d_out // 2, d_out, name + 'LFA')

        f_pc = helper_torch_util.conv2d(True,
                                        d_out,
                                        d_out * 2,
                                        activation=False)
        setattr(self, name + 'mlp2', f_pc)

        shortcut = helper_torch_util.conv2d(True,
                                            d_in,
                                            d_out * 2,
                                            activation=False)
        setattr(self, name + 'shortcut', shortcut)

    def forward_gather_neighbour(self, pc, neighbor_idx):
        # pc:           BxNxd
        # neighbor_idx: BxNxK
        B, N, K = neighbor_idx.size()
        d = pc.size()[2]

        extended_idx = neighbor_idx.unsqueeze(1).expand(B, d, N, K)
        extended_coords = pc.transpose(-2, -1).unsqueeze(-1).expand(B, d, N, K)
        features = torch.gather(extended_coords, 2, extended_idx)

        return features

    def forward_att_pooling(self, feature_set, name):
        # feature_set: BxdxNxK
        batch_size = feature_set.size()[0]
        num_points = feature_set.size()[2]
        num_neigh = feature_set.size()[3]
        d = feature_set.size()[1]

        #feature_set =
        #f_reshaped = torch.reshape(feature_set, (-1, d, num_neigh))

        m_dense = getattr(self, name + 'fc')
        att_activation = m_dense(feature_set.permute(0, 2, 3, 1))  # TODO

        m_softmax = nn.Softmax(dim=-2)
        att_scores = m_softmax(att_activation).permute(0, 3, 1, 2)

        f_agg = att_scores * feature_set
        f_agg = torch.sum(f_agg, dim=-1, keepdim=True)
        #f_agg = torch.reshape(f_agg, (batch_size, num_points, 1, d))

        m_conv2d = getattr(self, name + 'mlp')
        f_agg = m_conv2d(f_agg)

        return f_agg

    def forward_relative_pos_encoding(self, xyz, neigh_idx):
        B, N, K = neigh_idx.size()
        neighbor_xyz = self.forward_gather_neighbour(xyz, neigh_idx)

        xyz_tile = xyz.transpose(-2, -1).unsqueeze(-1).expand(B, 3, N, K)
        #xyz_tile = xyz.unsqueeze(2).repeat(1, 1, neigh_idx.size()[-1], 1)

        relative_xyz = xyz_tile - neighbor_xyz
        relative_dis = torch.sqrt(
            torch.sum(torch.square(relative_xyz), dim=1, keepdim=True))
        relative_feature = torch.cat(
            [relative_dis, relative_xyz, xyz_tile, neighbor_xyz], axis=1)

        return relative_feature

    def forward_building_block(self, xyz, feature, neigh_idx, name):
        f_xyz = self.forward_relative_pos_encoding(xyz, neigh_idx)
        m_conv2d = getattr(self, name + 'mlp1')
        f_xyz = m_conv2d(f_xyz)

        feature = feature.transpose(1, 2)
        f_neighbours = self.forward_gather_neighbour(
            torch.squeeze(feature, axis=3), neigh_idx)
        f_concat = torch.cat([f_neighbours, f_xyz], axis=1)

        f_pc_agg = self.forward_att_pooling(f_concat, name + 'att_pooling_1')

        m_conv2d = getattr(self, name + 'mlp2')
        f_xyz = m_conv2d(f_xyz)

        f_pc_agg = f_pc_agg.transpose(1, 2)
        f_neighbours = self.forward_gather_neighbour(
            torch.squeeze(f_pc_agg, axis=3), neigh_idx)
        f_concat = torch.cat([f_neighbours, f_xyz], axis=1)
        f_pc_agg = self.forward_att_pooling(f_concat, name + 'att_pooling_2')

        return f_pc_agg

    def forward_dilated_res_block(self, feature, xyz, neigh_idx, d_out, name):
        m_conv2d = getattr(self, name + 'mlp1')
        f_pc = m_conv2d(feature)

        f_pc = self.forward_building_block(xyz, f_pc, neigh_idx, name + 'LFA')

        m_conv2d = getattr(self, name + 'mlp2')
        f_pc = m_conv2d(f_pc)

        m_conv2d = getattr(self, name + 'shortcut')
        shortcut = m_conv2d(feature)

        m_leakyrelu = nn.LeakyReLU(0.2)

        result = m_leakyrelu(f_pc + shortcut)
        return result

    def forward(self, inputs):
<<<<<<< HEAD
        device = self.device
        xyz         = [arr.to(device) 
                            for arr in inputs['xyz']]
        neigh_idx   = [arr.to(device) 
                            for arr in inputs['neigh_idx']]
        interp_idx  = [arr.to(device) 
                            for arr in inputs['interp_idx']]
        sub_idx     = [arr.to(device) 
                            for arr in inputs['sub_idx']]
        feature     = inputs['features'].to(device) 

=======
        xyz = inputs['xyz']
        neigh_idx = inputs['neigh_idx']
        sub_idx = inputs['sub_idx']
        interp_idx = inputs['interp_idx']
        feature = inputs['features']
>>>>>>> cb5fbf21

        m_dense = getattr(self, 'fc0')
        feature = m_dense(feature).transpose(-2, -1).unsqueeze(-1)  # TODO

        m_bn = getattr(self, 'batch_normalization')
        feature = m_bn(feature)

        m_leakyrelu = nn.LeakyReLU(0.2)
        feature = m_leakyrelu(feature)

        # B d N 1
        # B N 1 d
        # Encoder
        f_encoder_list = []
        for i in range(self.cfg.num_layers):
            name = 'Encoder_layer_' + str(i)
            f_encoder_i = self.forward_dilated_res_block(
                feature, xyz[i], neigh_idx[i], self.cfg.d_out[i], name)
            f_sampled_i = self.random_sample(f_encoder_i, sub_idx[i])
            feature = f_sampled_i
            if i == 0:
                f_encoder_list.append(f_encoder_i)
            f_encoder_list.append(f_sampled_i)

        m_conv2d = getattr(self, 'decoder_0')
        feature = m_conv2d(f_encoder_list[-1])

        # Decoder
        f_decoder_list = []
        for j in range(self.cfg.num_layers):
            f_interp_i = self.nearest_interpolation(feature,
                                                    interp_idx[-j - 1])
            name = 'Decoder_layer_' + str(j)

            m_transposeconv2d = getattr(self, name)
            concat_feature = torch.cat([f_encoder_list[-j - 2], f_interp_i],
                                       dim=1)
            f_decoder_i = m_transposeconv2d(concat_feature)

            feature = f_decoder_i
            f_decoder_list.append(f_decoder_i)

        m_conv2d = getattr(self, 'fc1')
        f_layer_fc1 = m_conv2d(f_decoder_list[-1])

        m_conv2d = getattr(self, 'fc2')
        f_layer_fc2 = m_conv2d(f_layer_fc1)

        m_dropout = nn.Dropout(0.5)
        f_layer_drop = m_dropout(f_layer_fc2)

        test_hidden = f_layer_fc2.permute(0, 2, 3, 1)

        m_conv2d = getattr(self, 'fc')
        f_layer_fc3 = m_conv2d(f_layer_drop)

        f_out = f_layer_fc3.squeeze(3).transpose(1, 2)

        return f_out

    @staticmethod
    def random_sample(feature, pool_idx):
        """
        :param feature: [B, d, N, 1] input features matrix
        :param pool_idx: [B, N', max_num] N' < N, N' is the selected position after pooling
        :return: pool_features = [B, N', d] pooled features matrix
        """

        feature = feature.squeeze(3)
        num_neigh = pool_idx.size()[2]
        batch_size = feature.size()[0]
        d = feature.size()[1]

        pool_idx = torch.reshape(pool_idx, (batch_size, -1))

        pool_idx = pool_idx.unsqueeze(2).expand(batch_size, -1, d)

        feature = feature.transpose(1, 2)
        pool_features = torch.gather(feature, 1, pool_idx)
        pool_features = torch.reshape(pool_features,
                                      (batch_size, -1, num_neigh, d))
        pool_features, _ = torch.max(pool_features, 2, keepdim=True)
        pool_features = pool_features.permute(0, 3, 1, 2)

        return pool_features

    @staticmethod
    def nearest_interpolation(feature, interp_idx):
        """
        :param feature: [B, d, N] input features matrix
        :param interp_idx: [B, up_num_points, 1] nearest neighbour index
        :return: [B, up_num_points, d] interpolated features matrix
        """
        feature = feature.squeeze(3)
        d = feature.size(1)
        batch_size = interp_idx.size()[0]
        up_num_points = interp_idx.size()[1]

        interp_idx = torch.reshape(interp_idx, (batch_size, up_num_points))
        interp_idx = interp_idx.unsqueeze(1).expand(batch_size, d, -1)

        interpolated_features = torch.gather(feature, 2, interp_idx)
        interpolated_features = interpolated_features.unsqueeze(3)
        return interpolated_features<|MERGE_RESOLUTION|>--- conflicted
+++ resolved
@@ -12,14 +12,8 @@
 
 class RandLANet(nn.Module):
     def __init__(self, cfg):
-<<<<<<< HEAD
-        super(RandLANet,self).__init__()
-        self.cfg    = cfg
-        self.device = torch.device('cuda:0' if 
-                            torch.cuda.is_available() else 'cpu')
-=======
+
         super(RandLANet, self).__init__()
->>>>>>> cb5fbf21
 
         self.cfg = cfg
         d_feature = cfg.d_feature
@@ -65,7 +59,7 @@
                                                activation=False)
         setattr(self, 'fc', f_layer_fc3)
 
-<<<<<<< HEAD
+
     def crop_pc(self, points, labels, search_tree, pick_idx):
         # crop a fixed size point cloud for training
         center_point = points[pick_idx, :].reshape(1, -1)
@@ -158,13 +152,6 @@
         batch_pc        = batch_data[0]
         batch_label     = batch_data[1]
         batch_pc_idx    = batch_data[2]
-=======
-    def preprocess(self, batch_data, device):
-        cfg = self.cfg
-        batch_pc = batch_data[0]
-        batch_label = batch_data[1]
-        batch_pc_idx = batch_data[2]
->>>>>>> cb5fbf21
         batch_cloud_idx = batch_data[3]
 
         features = batch_pc
@@ -383,7 +370,6 @@
         return result
 
     def forward(self, inputs):
-<<<<<<< HEAD
         device = self.device
         xyz         = [arr.to(device) 
                             for arr in inputs['xyz']]
@@ -395,13 +381,7 @@
                             for arr in inputs['sub_idx']]
         feature     = inputs['features'].to(device) 
 
-=======
-        xyz = inputs['xyz']
-        neigh_idx = inputs['neigh_idx']
-        sub_idx = inputs['sub_idx']
-        interp_idx = inputs['interp_idx']
-        feature = inputs['features']
->>>>>>> cb5fbf21
+
 
         m_dense = getattr(self, 'fc0')
         feature = m_dense(feature).transpose(-2, -1).unsqueeze(-1)  # TODO
