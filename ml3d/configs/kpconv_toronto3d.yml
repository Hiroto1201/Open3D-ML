dataset:
  name: Toronto3D
  dataset_path: # path/to/your/dataset
  cache_dir: ./logs/cache
  class_weights: [35391894., 1449308., 14650919., 18252779., 
              589856., 743579., 4311631., 356463.]
  ignored_label_inds:
  - 0
  test_files:
  - L002.ply
  test_result_folder: ./test
  train_files:
  - L001.ply
  - L003.ply
  - L004.ply
  val_files:
  - L002.ply
<<<<<<< HEAD
  use_cache: True
  steps_per_epoch_train: 1
  steps_per_epoch_valid: 1
=======
  use_cache: true
  steps_per_epoch_train: 100
  steps_per_epoch_valid: 10
>>>>>>> d599129a
model:
  name: KPFCNN
  ckpt_path: # path/to/your/checkpoint
  KP_extent: 1.0
  KP_influence: linear
  aggregation_mode: sum
  architecture: [
      'simple', 'resnetb', 
      'resnetb_strided', 'resnetb',
      'resnetb_strided', 'resnetb', 
      'resnetb_strided', 'resnetb',
      'resnetb_strided', 'resnetb', 
      'nearest_upsample', 'unary',
      'nearest_upsample', 'unary', 
      'nearest_upsample', 'unary',
      'nearest_upsample', 'unary'
  ]
  augment_color: 1
  augment_noise: 0.0001
  augment_rotation: vertical
  augment_scale_anisotropic: false
  augment_scale_max: 1.1
  augment_scale_min: 0.9
  grad_clip_norm: 100.0
  augment_symmetries:
  - true
  - false
  - false
  batch_limit: 10000
  batch_norm_momentum: 0.02
  batch_num: 50
  batcher: ConcatBatcher
  conv_radius: 2.5
  deform_fitting_mode: point2point
  deform_fitting_power: 1.0
  deform_radius: 6.0
  density_parameter: 5.0
  first_features_dim: 128
  first_subsampling_dl: 0.08
  fixed_kernel_points: center
  ignored_label_inds:
  - 0
  in_features_dim: 1
  in_points_dim: 3
  in_radius: 4.0
  lbl_values: [0, 1, 2, 3, 4, 5, 6, 7, 8]
  min_in_points: 15000
  max_in_points: 20000
  modulated: false
  num_classes: 8
  num_kernel_points: 15
  num_layers: 5
  repulse_extent: 1.2
  use_batch_norm: true
  val_batch_num: 10
pipeline:
  name: SemanticSegmentation
  momentum: 0.98
  adam_lr: 0.01
  batch_size: 1
  learning_rate: 0.01
  lr_decays: 0.98477
  deform_lr_factor: 0.1
  weight_decay: 0.001
  main_log_dir: ./logs
  max_epoch: 1000
  save_ckpt_freq: 5
  scheduler_gamma: 0.95
  test_batch_size: 1
  train_sum_dir: train_log
  val_batch_size: 1<|MERGE_RESOLUTION|>--- conflicted
+++ resolved
@@ -15,15 +15,9 @@
   - L004.ply
   val_files:
   - L002.ply
-<<<<<<< HEAD
-  use_cache: True
-  steps_per_epoch_train: 1
-  steps_per_epoch_valid: 1
-=======
   use_cache: true
   steps_per_epoch_train: 100
   steps_per_epoch_valid: 10
->>>>>>> d599129a
 model:
   name: KPFCNN
   ckpt_path: # path/to/your/checkpoint
